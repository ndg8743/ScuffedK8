--- conflicted
+++ resolved
@@ -10,10 +10,7 @@
 	"net/http"
 	"time"
 
-<<<<<<< HEAD
-=======
 	"github.com/gorilla/mux"
->>>>>>> e79b1554
 	"github.com/gorilla/websocket"
 )
 
